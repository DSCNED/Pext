# Change Log

All notable changes to this project will be documented in this file.

The format is based on [Keep a Changelog](http://keepachangelog.com/) 
and this project adheres to [Semantic Versioning](http://semver.org/).

## [Unreleased]
### Added
- Turbo mode where Pext auto-selects options whenever reasonably confident

### Fixed
<<<<<<< HEAD
- Context menus are now searchable
=======
- Don't crash if pynput fails to import
- User asked for internal update checker if disable in constants
- Add repeat polyfill to prevent rendering issues on systems with older Qt versions
>>>>>>> ac9a6bd6

## [0.23] - 2019-03-19
### Packaging changes
- New dependency: [watchdog](https://pypi.org/project/watchdog/)

### API changes
- Bump API version to 0.10.0 so that modules can hide the header if it was used to show the tree
- Bump API version to 0.11.0 due to change in how a base context option is returned

### Added
- Searches can now be regular expressions. These need to be formatted as /search_string/flags
- Information when module requests are still being processed when showing no results screen
- Notification on copying data to clipboard

### Changed
- Modules are now automatically unloaded after uninstallation
- Passing arguments to modules is now done with Ctrl+Enter instead of typing it with the search bar
- The start screen now shows a hotkey reference
- The UI now shows what hotkey will activate what entry
- Right click / Ctrl+Return a context menu entry to activate command input mode if available
- The selection tree is now shown below the header location
- The "base" context menu is now merged with the entry-specific one and shown below the entry-specific options
- Command menu now has an "enter arguments" entry

### Fixed
- AppImage trying to store data inside itself in portable mode
- Some incorrect hotkeys on macOS
- Search sometimes missing entries

## [0.22] - 2018-12-19
### Added
- Portable builds for Linux and macOS
- --portable flag to make Pext behave more self-contained, readable by modules in settings

### Changed
- --config flag has been renamed to --data-path
- Remember the geometry of the main window
- The tray icon menu now lists all loaded modules for easier switching

### Fixed
- Sizing issues when moving to another monitor
- Window not being resizeable
- API version still being reported as 0.8.0 internally

## [0.21] - 2018-11-02
### API changes
- Bump API version to 0.9.0
- Commands can now be multiple words and arguments will be given in a new 'args' field
- ask_question_default_yes and ask_question_default_no are deprecated in favor of ask_question

### Changed
- Better error logging, using dialogs for critical errors
- Pext's Window is now 800x600 by default and centered on the screen

### Fixed
- Module installation issues on Windows and Linux Mint
- Title and tray tooltip are now translatable

## [0.20] - 2018-10-12
### Added
- Are you sure message when closing Pext normally
- Add installable touch bar quick action service for easier launching on macOS

### Changed
- Pick a more reasonable height on wide screens

### Fixed
- Minimize normally manually now works as intended
- Autotype now correctly queues up multiple entries to type
- Focus fix on macOS is now fast and reliable again
- Logo background is no longer misaligned

## [0.19] - 2018-09-05
### Added
- Foreground Pext at any time by pressing Ctrl+\`

### Changed
- Move upstream URLs to pext.io

### Fixed
- Fixed --module flag
- Fixed module install screens (from URL and from repo) failing when redirected

## [0.18] - 2018-08-22
### Added
- Belarusian translation (thanks, Nelly Simkova!)

### Fixed
- Module installation issues in Windows distribution

## [0.17] - 2018-07-08
### Packaging changes
- New dependency: [requests](https://pypi.org/project/requests/)

### Added
- Metadata i18n support
- No result text when filtering empties list

### Fixed
- Pext on macOS now ignores -psn_0_* arguments
- USE_INTERNAL_UPDATER is now used correctly
- Terminal window opening on Windows
- macOS certificate check failing on update check
- Off-by-one error in git describe version generation
- Installing module fails (rebuild on dulwich 0.9.15)

## [0.16] - 2018-06-22
### Packaging changes
- New dependency: [pynput](https://pypi.org/project/pynput/)
- New macOS dependency: [accessibility](https://pypi.org/project/accessibility)
- Dependency removal: notify-send

### Added
- Ability to switch output location on runtime
- Ability to type output directly
- Ability to automatically update modules
- Windows installer
- Polish translation

### Changed
- Switch to Qt5 for notifications
- Remove delay in showing notifications
- Core and module update checks are now done together
- Critical module errors now create a dialog box

### Fixed
- Inconsistent behaviour between clicking or selecting an entry
- MacOS menu not merging on non-English languages

## [0.15] - 2018-06-07
### Packaging changes
- The macOS .dmg is now officially supported

### Changed
- Remove quit without saving option
- Configuration changes are now saved instantly, instead of only on a clean quit

### Fixed
- Focus not resetting after Pext hiding on macOS
- Updated PyQt5 to fix some emoji display issues
- macOS .dmg not being able to install all modules

## [0.14] - 2018-04-22
### Packaging changes
- Packagers can now modify pext/constants.py to more easily control some behaviour

### Added
- French translation (thanks, Aurora Yeen!)

### Changed
- Modules are now installed by metadata.json, instead of by git URL
- Make pext_dev default to CC-BY-3.0 for themes

### Fixed
- Make text properly wrap in the installing from repository dialog
- Crashes on tab completion and minor errors (regression in 0.13)
- Crash on module reloading (regression in 0.13)
- IDs and names are now used more consistently
- Crash when trying to load a theme as a module
- Update pext_dev to be create files compatible with current Pext
- Pext profile locks are now per-user instead of globally (fixes being unable to start if another user is running Pext)

## [0.13] - 2018-04-07
### Added
- Hindi translation (thanks, Satyam Singh!)
- Add automatic AppImage builds (thanks, TheAssassin!)

### Changed
- Tray icon is now always shown when the application is minimized to tray
- Hide minimize to tray on macOS (too broken, can cause crashes)
- The main window now has a minimal size of 500x300
- Versioning now complies with PEP440
- Merge module and theme repo and object selection into a single screen to save a click
- Modules and themes are now saved based on the location of their ID
- Modules and themes being in an incorrect location for their ID are automatically removed

### Fixed
- Themes now apply properly on Windows (forcing Fusion styling)
- Properly fix i18n handling and giving i18n to modules
- The name setting in metadata.json is now consistently respected
- Make &Pext translatable

## [0.12] - 2018-03-04
### Added
- Support renaming profiles
- Switching profile from the GUI
- Opening a second instance with another profile from the GUI
- Basic profile management from the GUI
- Ability to change language through the UI
- `--list-locales` argument to show supported languages
- The installation screens now tell you if you already have a module or theme installed
- Russian translation (thanks, Ivan Semkin)

### Changed
- Profile name is no longer displayed if default
- Trying to create a profile that already exists throws an error
- Trying to delete a profile that is currently in use throws an error
- Use argparse for argument parsing instead of getopt
- Update checking now happens if the last check was over 24 hours, instead of each app launch
- Combine all menu groups in settings for organizational purposes
- Relicensed documentation under CC BY-SA 4.0

### Fixed
- Pext crash when module tries to empty context_menu_base
- Inconsistent font sizing
- Improved main screen resizing and logo showing
- Pext passing None as locale to modules in some cases
- --background stealing focus on macOS
- Modules and themes are now sorted correctly in the install from repository lists

### Removed
- Removed manpage

## [0.11.1] - 2017-12-19
### Packaging changes
- Fix missing translation files

## [0.11] - 2017-12-19
### Packaging changes
- Pext now depends on dulwich
- Pext no longer depends on pygit2

### Translation updates
- Added Norwegian Bokmål (thanks, Allan Nordhøy!)
- Update Chinese (Traditional) translation
- Update Spanish translation
- Update Hungarian translation
- Update Dutch translation

### Fixed
- Ubuntu/Debian compatibility for git operations over HTTPS
- Install module from URL screen not working (regression from adding theming support for 0.9)
- Theme selector now correctly displays current theme before switching
- Pext no longer creates an empty theme file for the system theme and doesn't show it in the list of themes

## [0.10] - 2017-11-11
### Packaging changes
- Pext now depends on pygit2, which uses libgit2, instead of git

### API changes
- Bump API version to 0.7.0
- Add set_entry_info queue call
- Add replace_entry_info_dict queue call
- Add set_command_info queue call
- Add replace_command_info_dict queue call
- Add set_base_info queue call
- Add set_entry_context queue call
- Add replace_entry_context_dict queue call
- Add set_command_context queue call
- Add replace_command_context_dict queue call
- Add set_base_context queue call
- Add extra_info_request function
- Add a none SelectionType
- Made more parameters optional

### Added
- Add info panels which modules can use to show extra info on the current status on selected entry
- Add context panels for state changes and extra actions for entries/commands
- Traceback is now printing when an exception is triggered
- Last updated info for modules
- Version info for modules
- Windows support
- Support for checking for updates (stable versions only)

### Changed
- Command mode no longer locks onto the first entry
- Commands are always displayed in italics, instead of using italics for whatever is unfocused
- Versioning is now more precise
- Check if a module/theme has an update before updating it
- Pext now auto-restarts after changing the theme
- Pext now displays less broken when the height is higher than the width
- Removed tray menu because it can't be translated due to PyQt limitations
- Make clicking the tray icon toggle visibility on macOS
- Minimizing normally after Pext is done is now the default on all platforms
- Module requesting window hide will only reset the selection of that module instead of all
- The --exit option got removed, Pext now will only start the UI if no options were given or all options were session-related

### Fixed
- Regression introduced in 0.9 which could cause selections to trigger wrongly when emptying the search bar
- Page up and down causing QML errors when used too close to the start/end of the list
- Minimizing behaviour didn't always work
- Git commands are now properly limited to Pext directories
- Desktop notifications now also show when Pext is minimized normally
- Modules no longer lock up Pext while making a selection
- Direct Git URL clone ending in / no longer creates an undeletable module
- Modules now always properly get localization info
- Ugly line between entries and entry info in some themes
- No themes available dialog now correctly shows
- Modules can't crash Pext by throwing an exception on stopping on Pext exit

## [0.9] - 2017-08-23
### API changes
- Whenever the state changes (either by the user going back, selecting something or set_selection being called), the queue is now emptied
- ask_input and ask_input_password now ask for a prefill before the identifier

### Translation updates
- Added traditional Chinese (thanks, Jeff Huang!)
- Added Spanish (thanks, Emily Lau!)
- Updated Dutch (thanks, Heimen Stoffels!)

### Added
- Theming support based on QPalette
- UI option to choose minimizing behaviour
- UI option to choose sorting behaviour
- UI toggle to enable/disable tray icon
- --background command line option to make Pext not launch/foreground the UI

### Changed
- The design philosophy is now explained in the empty state screen
- pyqt5 is added as install_requires
- The about dialog now thanks translators
- Info-only CLI parameters will no longer launch Pext as well (--help, --version, --list-styles, --list-modules, --list-themes)
- Closing the main window will now quit Pext and save state

### Fixed
- pext_dev's generated base file now leaves the copyright open for the author to fill in
- Not being able to select an entry until the list is fully loaded
- Selection constantly resetting while items are being added
- Loading and reloading a module while text is in search now applies the filter correctly
- Fix crash in command mode when pressing enter while hovering over a wrong entry

## [0.8] - 2017-04-28
### API changes
- The settings variable now contains _api_version ([major, minor, patch]) and _locale by default
- Queue requests that cause process_response to be called can now optionally give an identifier to receive when process_response is called
- Modules must now declare their settings in metadata.json

### Added
- Simple pext_dev command to help module development
- Support metadata.json for showing info on installed modules
- i18n support
- Dutch translation

### Changed
- Move all UI code to QML
- Improved installation dialogs
- Improve load module dialog
- Get rid of update and uninstall dialogs in favor for a central module management dialog
- Check module functions parameter length on module load to prevent some runtime crashes for modules
- Module settings is no longer a freeform input field
- Display "Waiting" instead of "Ready" in the statusbar when not processing and the active module has not sent anything yet

### Fixed
- Crash when picking a command while there are also other entries to display

### Removed
- config.ini for editing Pext config directory (use $XDG_CONFIG_HOME or $HOME instead)

## [0.7] - 2017-04-10
### Added
- Clear/back button in the UI

### Changed
- Minor UI font size changes
- Pext's QML now uses StandardKeys in most places

### Fixed
- Fix Debian detection (no longer incorrectly detects openSUSE as Debian)
- Fix nonsense load/update/uninstall dialogs if no modules are installed

## [0.6.1] - 2017-04-01
### Fixed
- Clicking the tray icon no longer toggles visibility on macOS
- XDG_CONFIG_HOME is now correctly used when available
- The environment is no longer cleared when doing the initial git clone (security: the old behaviour would cause a proxy defined in the environment to be ignored)

## [0.6] - 2017-03-27
### Added
- Install dependencies automatically if the module provides a requirements.txt file

### Fixed
- If module installation fails, the module directory is removed, so a subsequent installation doesn't instantly fail
- Modules are now correctly unloaded when they raise a critical error
- Added workaround for Ubuntu systems running the proprietary nvidia driver (https://github.com/Pext/Pext/issues/11)

## [0.5] - 2017-03-22
### API changes
- Remove Action.notify_message and Action.notify_error, which are synonyms for add_message and add_error

### Added
- Documentation
- Repository for third-party modules

### Changed
- Give more information upon installing modules and warn the user that they are code
- User commands will now be auto-completed to the selected command

### Fixed
- Files unexpectedly existing in ~/.config/pext/modules/ no longer causes a crash

## [0.4.1] - 2017-03-05
### Changed
- The default window is no longer explicitly borderless
- The logo now has a white background which improves readability on dark themes

### Fixed
- An error occuring when retrieving the list of downloadable modules no longer causes a crash
- Selecting a command entry after the entry list no longer causes a crash

## [0.4] - 2017-02-20
### Added
- Basic Qt5 theming support using installed system themes
- Allow for a pext/config.ini file to overwrite some default configuration
- Allow the user to disable tray icon creation
- Add entry to open homepage from help menu (so the user can find support)

### Changed
- Get list of installable modules from pext.hackerchick.me instead of pext.github.io

## [0.3] - 2016-12-29
### API changes
- The entry and command list will now be emptied each time just before selection_made is called

### Added
- Busy indicator when the list of entries is empty for a more responsive look
- Support for getting a list of installable modules from pext.github.io

### Fixed
- All commands now correctly show up after emptying the search bar
- Module lists are now sorted alphabetically
- selection_made is no longer unnecessarily triggered when closing the window

## [0.2] - 2016-11-21
### Added
- System tray icon

## [0.1] - 2016-11-19
Initial release<|MERGE_RESOLUTION|>--- conflicted
+++ resolved
@@ -10,13 +10,10 @@
 - Turbo mode where Pext auto-selects options whenever reasonably confident
 
 ### Fixed
-<<<<<<< HEAD
 - Context menus are now searchable
-=======
 - Don't crash if pynput fails to import
 - User asked for internal update checker if disable in constants
 - Add repeat polyfill to prevent rendering issues on systems with older Qt versions
->>>>>>> ac9a6bd6
 
 ## [0.23] - 2019-03-19
 ### Packaging changes
