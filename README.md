# Pext

<a href="https://repology.org/metapackage/pext/versions">
    <img src="https://repology.org/badge/vertical-allrepos/pext.svg?minversion=0.24.1" alt="Packaging status" align="right">
</a>

![Lilly the leoger](/logo.png)

[![reuse compliant](https://reuse.software/badge/reuse-compliant.svg)](https://reuse.software)
[![Linux & macOS Build Status](https://travis-ci.org/Pext/Pext.svg?branch=master)](https://travis-ci.org/Pext/Pext)
[![Windows Build status](https://ci.appveyor.com/api/projects/status/73oaa4x1spa5vumx/branch/master?svg=true)](https://ci.appveyor.com/project/TheLastProject/pext/branch/master)
[![ReadTheDocs](https://readthedocs.org/projects/pext/badge/?version=latest)](https://pext.readthedocs.io/en/latest/?badge=latest)
[![Translation status](https://hosted.weblate.org/widgets/pext/-/svg-badge.svg)](https://hosted.weblate.org/engage/pext/?utm_source=widget)

[![Matrix](https://img.shields.io/matrix/pext:matrix.org.svg)](https://riot.im/app/#/room/#pext:matrix.org)

## Contents

- [Introduction](#introduction)
- [How it works](#how-it-works)
- [Installation](https://pext.readthedocs.io/en/latest/installation.html)
- [Usage](#usage)
- [Hotkeys](#hotkeys)
- [Community](#community)
- [License](#license)


## Introduction

Pext stands for **P**ython-based **ex**tendable **t**ool. It is built using Python 3 and Qt5 QML and has its behaviour decided by modules. Pext provides a simple window with a search bar, allowing modules to define what data is shown and how it is manipulated.

For example, say you want to use Pext as a password manager. You load in the pass module, and it will show you a list of your passwords which you can filter with the search bar. When you select a password in the list, it will copy the password to your clipboard and Pext will hide itself, waiting for you to ask for it again.

Depending on the module you choose, what entries are shown and what happens when you select an entry changes. So choose the module appropriate for what you want to do, and Pext makes it easy.

Several modules are available for effortless install right within Pext.

![Pext running the moji module](https://pext.io/pext-emojis.PNG)
![Pext running the applauncher module](https://pext.io/pext-applauncher.PNG)
![Pext running the weather module](https://pext.io/pext-weather.PNG)

## How it works

Pext is designed to quickly pop up and get out of your way as soon as you're done with something. It is recommended to bind Pext to some global hotkey, or possibly run multiple instances of it with different profiles under multiple hotkeys. Example Pext workflows look as follows:

![Pext workflow graph](/workflow_graph.png)

Simply put:

- Open (Pext)
- Search (for something)
- Select (with Enter)
- Hide (automatically)

<<<<<<< HEAD
=======
## Installation

**Note: If you run into any issues, please check out the troubleshooting section near the end of this document before reporting a bug.**

### GNU/Linux

#### Arch

Pext is available as [pext](https://aur.archlinux.org/packages/pext/) and [pext-git](https://aur.archlinux.org/packages/pext-git/). These packages are maintained by [Agesly Danzig](https://github.com/agesly).

#### Other distros

We recommend the AppImages under [GitHub releases](https://github.com/Pext/Pext/releases), but you can also install from PyPI.

For the stable version (PyPI):

```sh
pip3 install pext --user
```

For the git version (PyPI):

```sh
pip3 install git+https://github.com/Pext/Pext.git --user
```

On some systems, you may need to use pip instead of pip3.

On some systems, you may need to add `~/.local/bin` to your $PATH if you want to launch Pext from the terminal: `echo "export PATH=$HOME/.local/bin:$PATH" >> ~/.profile`.

Alternatively, you can [install Pext from source](INSTALL_FROM_SOURCE.md) (not recommended and unsupported)

### macOS

A macOS .dmg file is available [in the releases section on GitHub](https://github.com/Pext/Pext/releases).

Alternatively, see [Installing Pext from source](INSTALL_FROM_SOURCE.md) (not recommended and unsupported)

### Windows

A Windows installer is available [in the releases section on GitHub](https://github.com/Pext/Pext/releases).

Alternatively, see See [Installing Pext from source](INSTALL_FROM_SOURCE.md) (not recommended and unsupported)

>>>>>>> 2eea7e39
## Usage

To actually use Pext, you will first have to install one or more modules. Check out the Pext organisation on [GitHub](https://github.com/Pext) or use `Module` -> `Install module` -> `From online module list` in the application for a list of modules.

After installating at least one module, you can load it from the `Module` -> `Load module` menu. After that, experiment! Each module is different.

For command line options, use `--help`.

## Hotkeys

### Entry management

- Escape: Go one level up
- Tab: Tab-complete the current input
- Enter / Left mouse button: Select entry or run command
- Ctrl+Enter: Run command with arguments
- Ctrl+. / Right mouse button on any item: Open context menu
- Ctrl+J / Down arrow: Go one entry down
- Ctrl+H / Up arrow: Go one entry up
- Ctrl+F / Page down: Go one page down
- Ctrl+B / Page up: Go one page up

### Tab management

- Ctrl+T: Open new tab
- Ctrl+W: Close current tab
- Ctrl+Tab: Switch to next tab
- Ctrl+Shift+Tab: Switch to previous tab
- Alt+`<number>`: Switch to tab `<number>`
- F5: Reload tab, including code changes to the module

### Session management

- Ctrl+Q: Quit

## Community

If you need support or just want to chat with our community, we have the following options:

- Matrix: #pext:matrix.org ([webchat](https://riot.im/app/#/room/#pext:matrix.org))
- Telegram: [@PextTool](https://t.me/PextTool)
- IRC: #pext on FreeNode ([webchat](http://webchat.freenode.net/?channels=%23pext&uio=MTY9dHJ1ZQ79))

All these channels are linked to each other, so there is no need to worry about missing out.

We can also be reached on Twitter: [@PextTool](https://twitter.com/PextTool)

## License

Pext is licensed under the [GNU GPLv3+](LICENSES/GPL-3.0-or-later.txt), with exception of artwork and documentation, which are licensed under the [Creative Commons Attribution Share-Alike 4.0 license](LICENSES/CC-BY-SA-4.0.txt).

Under artwork and documentation fall:

- All files in the following directories:
  - docs/
  - pext/images/
  - .github/
- All Markdown files in the root directory.
- logo.png

When attributing the logo (which was donated by [vaeringjar](https://notabug.org/vaeringjar)), it should be attributed as Lilly the leoger by White Paper Fox. Alternatively, it may be referred to as the Pext logo. Please link to Pext with <https://github.com/Pext/Pext> or <https://pext.io/> and to White Paper Fox with <http://www.whitepaperfox.com/> where possible.<|MERGE_RESOLUTION|>--- conflicted
+++ resolved
@@ -52,53 +52,6 @@
 - Select (with Enter)
 - Hide (automatically)
 
-<<<<<<< HEAD
-=======
-## Installation
-
-**Note: If you run into any issues, please check out the troubleshooting section near the end of this document before reporting a bug.**
-
-### GNU/Linux
-
-#### Arch
-
-Pext is available as [pext](https://aur.archlinux.org/packages/pext/) and [pext-git](https://aur.archlinux.org/packages/pext-git/). These packages are maintained by [Agesly Danzig](https://github.com/agesly).
-
-#### Other distros
-
-We recommend the AppImages under [GitHub releases](https://github.com/Pext/Pext/releases), but you can also install from PyPI.
-
-For the stable version (PyPI):
-
-```sh
-pip3 install pext --user
-```
-
-For the git version (PyPI):
-
-```sh
-pip3 install git+https://github.com/Pext/Pext.git --user
-```
-
-On some systems, you may need to use pip instead of pip3.
-
-On some systems, you may need to add `~/.local/bin` to your $PATH if you want to launch Pext from the terminal: `echo "export PATH=$HOME/.local/bin:$PATH" >> ~/.profile`.
-
-Alternatively, you can [install Pext from source](INSTALL_FROM_SOURCE.md) (not recommended and unsupported)
-
-### macOS
-
-A macOS .dmg file is available [in the releases section on GitHub](https://github.com/Pext/Pext/releases).
-
-Alternatively, see [Installing Pext from source](INSTALL_FROM_SOURCE.md) (not recommended and unsupported)
-
-### Windows
-
-A Windows installer is available [in the releases section on GitHub](https://github.com/Pext/Pext/releases).
-
-Alternatively, see See [Installing Pext from source](INSTALL_FROM_SOURCE.md) (not recommended and unsupported)
-
->>>>>>> 2eea7e39
 ## Usage
 
 To actually use Pext, you will first have to install one or more modules. Check out the Pext organisation on [GitHub](https://github.com/Pext) or use `Module` -> `Install module` -> `From online module list` in the application for a list of modules.
